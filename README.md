--- conflicted
+++ resolved
@@ -1,62 +1,55 @@
-The aim of this project is to solve the steady and unsteady Navier-Stokes in 2D equation:
-
-$\rho\frac{\partial{u}}{\partial{t}} + \rho(u  \nabla{u})  + \rho  \nu \bigtriangleup{u} +  \nabla{p} = f $ 
-
-$\ \nabla \cdot u = 0 $
-
-with boundary conditions:
-
-$\ u = u_{in}$      on  $\ \Gamma_{in} $
-
-$\ u = 0$  on $\ \Gamma_{wall}$
-
-$\ \rho \nu (\nabla{u}) n - pn = -\rho_{out} n$    on $\ \Gamma_{out}$
-
-where u and p are the unknowns, respectively the velocity and the pressure, $u_{in}$ is the velocity of the fluid entering our domain,
-$\rho_{out}$ is the outlet pressure, $\rho$ is the density of the fluid, and $\nu$ is the kinematic viscosity.
-
-The $\rho\frac{\partial{u}}{\partial{t}}$ term disappears in the steady case.
-
-Our weak formulation reads:
-
-$\int\limits_\Omega\frac{u^{n+1} - u^n}{\bigtriangleup t}v +\int\limits_\Omega \rho \nu \nabla{u^{n+1}} : \nabla{v}  +\int\limits_\Omega \rho u^{n+1} (\nabla{u^{n+1}}) v - \int\limits_\Omega p \nabla\cdot v  = \int\limits_\Omega fv + \int\limits_\Omega -p_{out}n v$
-
-$\int\limits_\Omega q \nabla\cdot u^{n+1}=0$
-
-Our approach was to linearize this system and solve it through the Newton method, using as initial guess the solution of the Stokes problem in the same domain.
-Our linearized system reads like this:
-
-$\int\limits_\Omega\frac{\partial{\delta_{u}}}{\bigtriangleup t}v +\int\limits_\Omega \rho \nu \nabla{\delta_{u}} : \nabla{v}  +\int\limits_\Omega \rho u^{k,n} \nabla{\delta_{u}} v + \int\limits_\Omega \rho \delta_{u} \nabla{u^{k,n}} v + \int\limits_\Omega \delta_{p} \nabla\cdot v = - R(u^{k,n},p^{k,n})(v,q)$
-
-$\ \int\limits_\Omega q \nabla\cdot\delta_{u} = -\int\limits_\Omega q \nabla\cdot u^{k,n} $
-
-where $u^k$ and $p^k$ are the values of velocity and pressure at the current step, $\delta_u$ and $ \delta_p$ are the increment of the velocity and pressure guesses, and $v$ and $q$ are the test functions.
-$R(u^k,p^k)(v,q)$ is the momentum equation residual in weak formulation, evaluated in $u^k$ and $p^k$:
-
-$R(u^{k,n},p^{k,n})(v,q) =\int\limits_\Omega\frac{\partial{u}}{\partial{t}}v + \int\limits_\Omega \nu \rho \nabla{u^{k,n}} : \nabla{v} + \int\limits_\Omega \rho u^{k,n} \nabla{u^{k,n}} v - \int\limits_\Omega p^{k,n} \nabla\cdot v -\int\limits_\Omega f\cdot v - \int\limits_{\Gamma_{out}} -\rho_{out} n v $
-
-The continuity equation residual is as written in the linearized system.
-
-We then assemble a linearized system of the form:
-
-$J_{r} (u^{k,n},p^{k,n}) \delta = - r(u)$
-
-$J_{r}$ is the jacobian of the residual composed of four elements: the frechet derivative of the first and second equation residual with respect to $u$ and $p$.
-\delta is a vector composed of  $\delta_{u}$ and $\delta_{p}$ and $-r(u)$ is the vector of the two equations residual.
-<<<<<<< HEAD
-$\begin{bmatrix} A & B^{T} \\ B & 0\end{bmatrix} \begin{bmatrix} \delta_{u} \\ \delta_{p} \end{bmatrix} = \begin{bmatrix} R_{1} \\ R_{2} \end{bmatrix}$
-
-where
-
-$A_{i,j}=\int\limits_\Omega\rho\nu\nabla{\phi_{i}}\nabla{\phi_{j}} +\int\limits_\Omega\rho\phi_{i}\nabla{u^{k}}\phi_{j} + \int\limits_\Omega\rho u^{k} \nabla{\phi_{i}}\phi{j}$
-
-$B_{i,j}=-\int\limits_\Omega\psi_{i}\nabla\cdot\phi{j}$
-
-and $R_{1}$ and $R_{2}$ are the residual of the first and second equation
-The system is solved in order to obtain $\delta$ and use it to update our $u^k$ and $p^k$ until a stop criterion is met.
-=======
-$\begin{amatrix} A B^{T} \\ B 0\end{amatrix} \begin{bmatrix} \delta_{u} \\ \delta_{p} \end{bmatrix} = $
-
-The system is solved in order to obtain $\delta$ and use it to update our $u^k$ and $p^k$ until a stop criterion is met.
-
->>>>>>> 2bf87169
+The aim of this project is to solve the steady and unsteady Navier-Stokes in 2D equation:
+
+$\rho\frac{\partial{u}}{\partial{t}} + \rho(u  \nabla{u})  + \rho  \nu \bigtriangleup{u} +  \nabla{p} = f $ 
+
+$\ \nabla \cdot u = 0 $
+
+with boundary conditions:
+
+$\ u = u_{in}$      on  $\ \Gamma_{in} $
+
+$\ u = 0$  on $\ \Gamma_{wall}$
+
+$\ \rho \nu (\nabla{u}) n - pn = -\rho_{out} n$    on $\ \Gamma_{out}$
+
+where u and p are the unknowns, respectively the velocity and the pressure, $u_{in}$ is the velocity of the fluid entering our domain,
+$\rho_{out}$ is the outlet pressure, $\rho$ is the density of the fluid, and $\nu$ is the kinematic viscosity.
+
+The $\rho\frac{\partial{u}}{\partial{t}}$ term disappears in the steady case.
+
+Our weak formulation reads:
+
+$\int\limits_\Omega\frac{u^{n+1} - u^n}{\bigtriangleup t}v +\int\limits_\Omega \rho \nu \nabla{u^{n+1}} : \nabla{v}  +\int\limits_\Omega \rho u^{n+1} (\nabla{u^{n+1}}) v - \int\limits_\Omega p \nabla\cdot v  = \int\limits_\Omega fv + \int\limits_\Omega -p_{out}n v$
+
+$\int\limits_\Omega q \nabla\cdot u^{n+1}=0$
+
+Our approach was to linearize this system and solve it through the Newton method, using as initial guess the solution of the Stokes problem in the same domain.
+Our linearized system reads like this:
+
+$\int\limits_\Omega\frac{\partial{\delta_{u}}}{\bigtriangleup t}v +\int\limits_\Omega \rho \nu \nabla{\delta_{u}} : \nabla{v}  +\int\limits_\Omega \rho u^{k,n} \nabla{\delta_{u}} v + \int\limits_\Omega \rho \delta_{u} \nabla{u^{k,n}} v + \int\limits_\Omega \delta_{p} \nabla\cdot v = - R(u^{k,n},p^{k,n})(v,q)$
+
+$\ \int\limits_\Omega q \nabla\cdot\delta_{u} = -\int\limits_\Omega q \nabla\cdot u^{k,n} $
+
+where $u^k$ and $p^k$ are the values of velocity and pressure at the current step, $\delta_u$ and $ \delta_p$ are the increment of the velocity and pressure guesses, and $v$ and $q$ are the test functions.
+$R(u^k,p^k)(v,q)$ is the momentum equation residual in weak formulation, evaluated in $u^k$ and $p^k$:
+
+$R(u^{k,n},p^{k,n})(v,q) =\int\limits_\Omega\frac{\partial{u}}{\partial{t}}v + \int\limits_\Omega \nu \rho \nabla{u^{k,n}} : \nabla{v} + \int\limits_\Omega \rho u^{k,n} \nabla{u^{k,n}} v - \int\limits_\Omega p^{k,n} \nabla\cdot v -\int\limits_\Omega f\cdot v - \int\limits_{\Gamma_{out}} -\rho_{out} n v $
+
+The continuity equation residual is as written in the linearized system.
+
+We then assemble a linearized system of the form:
+
+$J_{r} (u^{k,n},p^{k,n}) \delta = - r(u)$
+
+$J_{r}$ is the jacobian of the residual composed of four elements: the frechet derivative of the first and second equation residual with respect to $u$ and $p$.
+\delta is a vector composed of  $\delta_{u}$ and $\delta_{p}$ and $-r(u)$ is the vector of the two equations residual.
+$\begin{bmatrix} A & B^{T} \\ B & 0\end{bmatrix} \begin{bmatrix} \delta_{u} \\ \delta_{p} \end{bmatrix} = \begin{bmatrix} R_{1} \\ R_{2} \end{bmatrix}$
+
+where
+
+$A_{i,j}=\int\limits_\Omega\rho\nu\nabla{\phi_{i}}\nabla{\phi_{j}} +\int\limits_\Omega\rho\phi_{i}\nabla{u^{k}}\phi_{j} + \int\limits_\Omega\rho u^{k} \nabla{\phi_{i}}\phi{j}$
+
+$B_{i,j}=-\int\limits_\Omega\psi_{i}\nabla\cdot\phi{j}$
+
+and $R_{1}$ and $R_{2}$ are the residual of the first and second equation
+The system is solved in order to obtain $\delta$ and use it to update our $u^k$ and $p^k$ until a stop criterion is met.