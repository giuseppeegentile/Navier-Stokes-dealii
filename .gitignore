<<<<<<< HEAD
/build
/output
.vscode/
=======
/build
/animation
/output
/mesh
.vscode/
>>>>>>> 835fd1ec
<|MERGE_RESOLUTION|>--- conflicted
+++ resolved
@@ -1,11 +1,5 @@
-<<<<<<< HEAD
-/build
-/output
-.vscode/
-=======
 /build
 /animation
 /output
 /mesh
-.vscode/
->>>>>>> 835fd1ec
+.vscode/