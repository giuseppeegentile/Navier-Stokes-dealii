--- conflicted
+++ resolved
@@ -319,18 +319,11 @@
               cell_residual(i) += scalar_product(forcing_term_tensor,
                                                  fe_values[velocity].value(i, q)) *
                                   fe_values.JxW(q);
-<<<<<<< HEAD
-              
-              cell_residual(i) -= present_velocity_divergence *
-                    fe_values[velocity].divergence(i,q)*
-                    fe_values.JxW(q);                                  
-=======
 
               //Augmented Lagrandgian term for preconditioning
               cell_residual(i) -= trace(present_velocity_gradients[q]) *
                                   fe_values[velocity].divergence(i,q)*
                                   fe_values.JxW(q);
->>>>>>> e06b1832
             }
         }
 
@@ -758,12 +751,6 @@
 void
 NavierStokesSolver::solve()
 {
-<<<<<<< HEAD
- pcout << "===============================================" << std::endl;
-  
-  const unsigned int n_max_iters        = 10000;
-  const double       residual_tolerance = 1e-6;
-=======
   pcout << "===============================================" << std::endl;
 
   time = 0.0;
@@ -771,7 +758,6 @@
   // Finding the initial condition (small Reynolds number).
 /*   {
     pcout << "Finding the initial condition" << std::endl;
->>>>>>> e06b1832
 
     assemble_stokes_system();
     solve_stokes_system();
