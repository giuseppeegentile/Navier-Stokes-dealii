<<<<<<< HEAD
#include "NSSteady.hpp"
#include "NSUnsteady.hpp"

// Main function.
int
main(int argc, char *argv[])
{
  Utilities::MPI::MPI_InitFinalize mpi_init(argc, argv);

  std::string output_name="nav-stokes";

  const unsigned int degree_velocity = 2;
  const unsigned int degree_pressure = 1;

  const double T      = 4.0;
  const double deltat = 0.05;

  // NSSteady problem(N, degree_velocity, degree_pressure);

  // problem.setup();
  // problem.solve_newton();
  // problem.output(output_name);

  NSUnsteady problem(degree_velocity,degree_pressure,T,deltat);

  problem.setup();
  problem.solve();

  return 0;
=======
#include "NavierStokesSolver.hpp"

// Main function.
int
main(int argc, char *argv[])
{
  Utilities::MPI::MPI_InitFinalize mpi_init(argc, argv);

  const unsigned int degree_velocity = 2;
  const unsigned int degree_pressure = 1;

  const double T      = 4.0;
  const double deltat = 0.05;

  NavierStokesSolver problem(degree_velocity, degree_pressure, T, deltat);

  problem.setup();
  problem.solve();

  return 0;
>>>>>>> 835fd1ec
}<|MERGE_RESOLUTION|>--- conflicted
+++ resolved
@@ -1,53 +1,21 @@
-<<<<<<< HEAD
-#include "NSSteady.hpp"
-#include "NSUnsteady.hpp"
-
-// Main function.
-int
-main(int argc, char *argv[])
-{
-  Utilities::MPI::MPI_InitFinalize mpi_init(argc, argv);
-
-  std::string output_name="nav-stokes";
-
-  const unsigned int degree_velocity = 2;
-  const unsigned int degree_pressure = 1;
-
-  const double T      = 4.0;
-  const double deltat = 0.05;
-
-  // NSSteady problem(N, degree_velocity, degree_pressure);
-
-  // problem.setup();
-  // problem.solve_newton();
-  // problem.output(output_name);
-
-  NSUnsteady problem(degree_velocity,degree_pressure,T,deltat);
-
-  problem.setup();
-  problem.solve();
-
-  return 0;
-=======
-#include "NavierStokesSolver.hpp"
-
-// Main function.
-int
-main(int argc, char *argv[])
-{
-  Utilities::MPI::MPI_InitFinalize mpi_init(argc, argv);
-
-  const unsigned int degree_velocity = 2;
-  const unsigned int degree_pressure = 1;
-
-  const double T      = 4.0;
-  const double deltat = 0.05;
-
-  NavierStokesSolver problem(degree_velocity, degree_pressure, T, deltat);
-
-  problem.setup();
-  problem.solve();
-
-  return 0;
->>>>>>> 835fd1ec
+#include "NavierStokesSolver.hpp"
+
+// Main function.
+int
+main(int argc, char *argv[])
+{
+  Utilities::MPI::MPI_InitFinalize mpi_init(argc, argv);
+
+  const unsigned int degree_velocity = 2;
+  const unsigned int degree_pressure = 1;
+
+  const double T      = 4.0;
+  const double deltat = 0.05;
+
+  NavierStokesSolver problem(degree_velocity, degree_pressure, T, deltat);
+
+  problem.setup();
+  problem.solve();
+
+  return 0;
 }