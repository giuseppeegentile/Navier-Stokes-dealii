// #ifndef STOKES_HPP
// #define STOKES_HPP

// #include <deal.II/base/conditional_ostream.h>
// #include <deal.II/base/quadrature_lib.h>

// #include <deal.II/distributed/fully_distributed_tria.h>

// #include <deal.II/dofs/dof_handler.h>
// #include <deal.II/dofs/dof_renumbering.h>
// #include <deal.II/dofs/dof_tools.h>

// #include <deal.II/fe/fe_simplex_p.h>
// #include <deal.II/fe/fe_system.h>
// #include <deal.II/fe/fe_values.h>
// #include <deal.II/fe/fe_values_extractors.h>
// #include <deal.II/fe/mapping_fe.h>

// #include <deal.II/grid/grid_in.h>

// #include <deal.II/lac/solver_cg.h>
// #include <deal.II/lac/solver_gmres.h>
// #include <deal.II/lac/trilinos_block_sparse_matrix.h>
// #include <deal.II/lac/trilinos_parallel_block_vector.h>
// #include <deal.II/lac/trilinos_precondition.h>
// #include <deal.II/lac/trilinos_sparse_matrix.h>
// #include <deal.II/lac/trilinos_sparsity_pattern.h>
// #include <deal.II/lac/dynamic_sparsity_pattern.h>

// #include <deal.II/numerics/data_out.h>
// #include <deal.II/numerics/matrix_tools.h>
// #include <deal.II/numerics/vector_tools.h>

// #include <fstream>
// #include <iostream>

// using namespace dealii;

// // Class implementing a solver for the Stokes problem.
// class NavierStokesSolver {
// public:
//   // Physical dimension (1D, 2D, 3D)
//   static constexpr unsigned int dim = 3;

//   // Function for the forcing term.
//   class ForcingTerm : public Function<dim>
//   {
//   public:
//     virtual void
//     vector_value(const Point<dim> & p,
//                  Vector<double> &values) const override
//     {
//       for (unsigned int i = 0; i < dim - 1; ++i)
//         values[i] = 0.0;

//       values[dim - 1] = -g;
//     }

//     virtual double
//     value(const Point<dim> & /*p*/,
//           const unsigned int component = 0) const override
//     {
//       if (component == dim - 1)
//         return -g;
//       else
//         return 0.0;
//     }

//   protected:
//     const double g = 0.0;
//   };

//   // Function for inlet velocity. This actually returns an object with four
//   // components (one for each velocity component, and one for the pressure), but
//   // then only the first three are really used (see the component mask when
//   // applying boundary conditions at the end of assembly). If we only return
//   // three components, however, we may get an error message due to this function
//   // being incompatible with the finite element space.
//   class InletVelocity : public Function<dim>
//   {
//   public:
//     InletVelocity()
//       : Function<dim>(dim + 1)
//     {}

//     virtual void
//     vector_value(const Point<dim> &p, Vector<double> &values) const override
//     {
//       values[0] = -alpha * p[1] * (2.0 - p[1]) * (1.0 - p[2]) * (2.0 - p[2]);

//       for (unsigned int i = 1; i < dim + 1; ++i)
//         values[i] = 0.0;
//     }

//     virtual double
//     value(const Point<dim> &p, const unsigned int component = 0) const override
//     {
//       if (component == 0)
//         return -alpha * p[1] * (2.0 - p[1]) * (1.0 - p[2]) * (2.0 - p[2]);
//       else
//         return 0.0;
//     }

//   protected:
//     const double alpha = 1.0;
//   };

//   // Since we're working with block matrices, we need to make our own
//   // preconditioner class. A preconditioner class can be any class that exposes
//   // a vmult method that applies the inverse of the preconditioner.

//   // Identity preconditioner.
//   class PreconditionIdentity
//   {
//   public:
//     // Application of the preconditioner: we just copy the input vector (src)
//     // into the output vector (dst).
//     void
//     vmult(TrilinosWrappers::MPI::BlockVector &      dst,
//           const TrilinosWrappers::MPI::BlockVector &src) const
//     {
//       dst = src;
//     }

//   protected:
//   };

//   // Block-diagonal preconditioner.
//   class PreconditionBlockDiagonal
//   {
//   public:
//     // Initialize the preconditioner, given the velocity stiffness matrix, the
//     // pressure mass matrix.
//     void
//     initialize(const TrilinosWrappers::SparseMatrix &velocity_stiffness_,
//                const TrilinosWrappers::SparseMatrix &pressure_mass_)
//     {
//       velocity_stiffness = &velocity_stiffness_;
//       pressure_mass      = &pressure_mass_;

//       preconditioner_velocity.initialize(velocity_stiffness_);
//       preconditioner_pressure.initialize(pressure_mass_);
//     }

//     // Application of the preconditioner.
//     void
//     vmult(TrilinosWrappers::MPI::BlockVector &      dst,
//           const TrilinosWrappers::MPI::BlockVector &src) const
//     {
//       SolverControl                           solver_control_velocity(1000,
//                                             1e-2 * src.block(0).l2_norm());
//       SolverCG<TrilinosWrappers::MPI::Vector> solver_cg_velocity(
//         solver_control_velocity);
//       solver_cg_velocity.solve(*velocity_stiffness,
//                                dst.block(0),
//                                src.block(0),
//                                preconditioner_velocity);

//       SolverControl                           solver_control_pressure(1000,
//                                             1e-2 * src.block(1).l2_norm());
//       SolverCG<TrilinosWrappers::MPI::Vector> solver_cg_pressure(
//         solver_control_pressure);
//       solver_cg_pressure.solve(*pressure_mass,
//                                dst.block(1),
//                                src.block(1),
//                                preconditioner_pressure);
//     }

//   protected:
//     // Velocity stiffness matrix.
//     const TrilinosWrappers::SparseMatrix *velocity_stiffness;

//     // Preconditioner used for the velocity block.
//     TrilinosWrappers::PreconditionILU preconditioner_velocity;

//     // Pressure mass matrix.
//     const TrilinosWrappers::SparseMatrix *pressure_mass;

//     // Preconditioner used for the pressure block.
//     TrilinosWrappers::PreconditionILU preconditioner_pressure;
//   };

//   // Block-triangular preconditioner.
//   class PreconditionBlockTriangular
//   {
//   public:
//     // Initialize the preconditioner, given the velocity stiffness matrix, the
//     // pressure mass matrix.
//     void
//     initialize(const TrilinosWrappers::SparseMatrix &velocity_stiffness_,
//                const TrilinosWrappers::SparseMatrix &pressure_mass_,
//                const TrilinosWrappers::SparseMatrix &B_)
//     {
//       velocity_stiffness = &velocity_stiffness_;
//       pressure_mass      = &pressure_mass_;
//       B                  = &B_;

//       preconditioner_velocity.initialize(velocity_stiffness_);
//       preconditioner_pressure.initialize(pressure_mass_);
//     }

//     // Application of the preconditioner.
//     void
//     vmult(TrilinosWrappers::MPI::BlockVector &      dst,
//           const TrilinosWrappers::MPI::BlockVector &src) const
//     {
//       SolverControl                           solver_control_velocity(1000,
//                                             1e-2 * src.block(0).l2_norm());
//       SolverCG<TrilinosWrappers::MPI::Vector> solver_cg_velocity(
//         solver_control_velocity);
//       solver_cg_velocity.solve(*velocity_stiffness,
//                                dst.block(0),
//                                src.block(0),
//                                preconditioner_velocity);

//       tmp.reinit(src.block(1));
//       B->vmult(tmp, dst.block(0));
//       tmp.sadd(-1.0, src.block(1));

//       SolverControl                           solver_control_pressure(1000,
//                                             1e-2 * src.block(1).l2_norm());
//       SolverCG<TrilinosWrappers::MPI::Vector> solver_cg_pressure(
//         solver_control_pressure);
//       solver_cg_pressure.solve(*pressure_mass,
//                                dst.block(1),
//                                tmp,
//                                preconditioner_pressure);
//     }

//   protected:
//     // Velocity stiffness matrix.
//     const TrilinosWrappers::SparseMatrix *velocity_stiffness;

//     // Preconditioner used for the velocity block.
//     TrilinosWrappers::PreconditionILU preconditioner_velocity;

//     // Pressure mass matrix.
//     const TrilinosWrappers::SparseMatrix *pressure_mass;

//     // Preconditioner used for the pressure block.
//     TrilinosWrappers::PreconditionILU preconditioner_pressure;

//     // B matrix.
//     const TrilinosWrappers::SparseMatrix *B;

//     // Temporary vector.
//     mutable TrilinosWrappers::MPI::Vector tmp;
//   };

//   // Constructor.
//   NavierStokesSolver(
//          const unsigned int &degree_velocity_,
//          const unsigned int &degree_pressure_)
//     : mpi_size(Utilities::MPI::n_mpi_processes(MPI_COMM_WORLD))
//     , mpi_rank(Utilities::MPI::this_mpi_process(MPI_COMM_WORLD))
//     , pcout(std::cout, mpi_rank == 0)
//     , degree_velocity(degree_velocity_)
//     , degree_pressure(degree_pressure_)
//     , mesh(MPI_COMM_WORLD)
//   {}

//   // Setup system.
//   void
//   setup();

//   // Assemble system. We also assemble the pressure mass matrix (needed for the
//   // preconditioner).
//   void
//   assemble_system();


//   // Output results.
//  /* void
//   output();*/

//   void run_newton_loop(int cycle);

// protected:


//   void
//   solve();

//   void assemble_stokes_system();

//   // MPI parallel. /////////////////////////////////////////////////////////////

//   // Number of MPI processes.
//   const unsigned int mpi_size;

//   // This MPI process.
//   const unsigned int mpi_rank;

//   // Parallel output stream.
//   ConditionalOStream pcout;

//   // Problem definition. ///////////////////////////////////////////////////////

//   // Kinematic viscosity [m2/s].
//   const double nu = 1;

//   // Outlet pressure [Pa].
//   const double p_out = 10;

//   // Forcing term.
//   ForcingTerm forcing_term;

//   // Inlet velocity.
//   InletVelocity inlet_velocity;

//   // Discretization. ///////////////////////////////////////////////////////////

//   // Polynomial degree used for velocity.
//   const unsigned int degree_velocity;

//   // Polynomial degree used for pressure.
//   const unsigned int degree_pressure;

//   // Mesh.
//   parallel::fullydistributed::Triangulation<dim> mesh;

//   // Finite element space.
//   std::unique_ptr<FiniteElement<dim>> fe;

//   // Quadrature formula.
//   std::unique_ptr<Quadrature<dim>> quadrature;

//   // Quadrature formula for face integrals.
//   std::unique_ptr<Quadrature<dim - 1>> quadrature_face;

//   // DoF handler.
//   DoFHandler<dim> dof_handler;

//   // DoFs owned by current process.
//   IndexSet locally_owned_dofs;

//   // DoFs owned by current process in the velocity and pressure blocks.
//   std::vector<IndexSet> block_owned_dofs;

//   // DoFs relevant to the current process (including ghost DoFs).
//   IndexSet locally_relevant_dofs;

//   // DoFs relevant to current process in the velocity and pressure blocks.
//   std::vector<IndexSet> block_relevant_dofs;

//   // System matrix.
//   TrilinosWrappers::BlockSparseMatrix system_matrix;

//   // Pressure mass matrix, needed for preconditioning. We use a block matrix for
//   // convenience, but in practice we only look at the pressure-pressure block.
//   TrilinosWrappers::BlockSparseMatrix pressure_mass;

//   // Right-hand side vector in the linear system.
//   TrilinosWrappers::MPI::BlockVector system_rhs;

//   // System solution (without ghost elements).
//   TrilinosWrappers::MPI::BlockVector solution_owned;

//   // System solution (including ghost elements).
//   TrilinosWrappers::MPI::BlockVector solution;

//   // System solution (including ghost elements).
//   TrilinosWrappers::MPI::BlockVector previous_newton_step;

//   // TrilinosWrappers::SparsityPattern sparsity_pattern;
// };

// #endif

#ifndef STOKES_HPP
#define STOKES_HPP

#include <deal.II/base/quadrature_lib.h>
#include <deal.II/base/function.h>
#include <deal.II/base/utilities.h>
#include <deal.II/base/tensor.h>
 
#include <deal.II/lac/block_vector.h>
#include <deal.II/lac/full_matrix.h>
#include <deal.II/lac/block_sparse_matrix.h>
#include <deal.II/lac/dynamic_sparsity_pattern.h>
#include <deal.II/lac/solver_cg.h>
#include <deal.II/lac/solver_gmres.h>
#include <deal.II/lac/precondition.h>
#include <deal.II/lac/affine_constraints.h>
 
#include <deal.II/grid/tria.h>
#include <deal.II/grid/grid_generator.h>
#include <deal.II/grid/grid_refinement.h>
#include <deal.II/grid/grid_tools.h>
 
#include <deal.II/dofs/dof_handler.h>
#include <deal.II/dofs/dof_renumbering.h>
#include <deal.II/dofs/dof_tools.h>
 
#include <deal.II/fe/fe_q.h>
#include <deal.II/fe/fe_system.h>
#include <deal.II/fe/fe_values.h>
<<<<<<< HEAD
#include <deal.II/fe/fe_values_extractors.h>
#include <deal.II/fe/mapping_fe.h>

#include <deal.II/grid/grid_in.h>

#include <deal.II/lac/solver_cg.h>
#include <deal.II/lac/solver_gmres.h>
#include <deal.II/lac/trilinos_block_sparse_matrix.h>
#include <deal.II/lac/trilinos_parallel_block_vector.h>
#include <deal.II/lac/trilinos_precondition.h>
#include <deal.II/lac/trilinos_sparse_matrix.h>

#include <deal.II/numerics/data_out.h>
#include <deal.II/numerics/matrix_tools.h>
=======
 
>>>>>>> 038eb0f2
#include <deal.II/numerics/vector_tools.h>
#include <deal.II/numerics/matrix_tools.h>
#include <deal.II/numerics/data_out.h>
#include <deal.II/numerics/error_estimator.h>
 
#include <deal.II/numerics/solution_transfer.h>
 
#include <deal.II/lac/sparse_direct.h>
 
#include <deal.II/lac/sparse_ilu.h>

#include <fstream>

using namespace dealii;
static constexpr unsigned int dim = 2;

<<<<<<< HEAD
// Class implementing a solver for the Stokes problem.
class NavierrStokesSolver
{
public:
  // Physical dimension (1D, 2D, 3D)
  static constexpr unsigned int dim = 3;

  // Function for the forcing term.
  class ForcingTerm : public Function<dim>
  {
  public:
    virtual void
    vector_value(const Point<dim> & /*p*/,
                 Vector<double> &values) const override
    {
      for (unsigned int i = 0; i < dim - 1; ++i)
        values[i] = 0.0;

      values[dim - 1] = -g;
    }

    virtual double
    value(const Point<dim> & /*p*/,
          const unsigned int component = 0) const override
    {
      if (component == dim - 1)
        return -g;
      else
        return 0.0;
    }

  protected:
    const double g = 0.0;
  };

  // Function for inlet velocity. This actually returns an object with four
  // components (one for each velocity component, and one for the pressure), but
  // then only the first three are really used (see the component mask when
  // applying boundary conditions at the end of assembly). If we only return
  // three components, however, we may get an error message due to this function
  // being incompatible with the finite element space.
  class InletVelocity : public Function<dim>
  {
  public:
    InletVelocity()
      : Function<dim>(dim + 1)
    {}

    virtual void
    vector_value(const Point<dim> &p, Vector<double> &values) const override
    {
      values[0] = -alpha * p[1] * (2.0 - p[1]) * (1.0 - p[2]) * (2.0 - p[2]);

      for (unsigned int i = 1; i < dim + 1; ++i)
        values[i] = 0.0;
    }

    virtual double
    value(const Point<dim> &p, const unsigned int component = 0) const override
    {
      if (component == 0)
        return -alpha * p[1] * (2.0 - p[1]) * (1.0 - p[2]) * (2.0 - p[2]);
      else
        return 0.0;
    }

  protected:
    const double alpha = 1.0;
  };

  // Since we're working with block matrices, we need to make our own
  // preconditioner class. A preconditioner class can be any class that exposes
  // a vmult method that applies the inverse of the preconditioner.

  // Identity preconditioner.
  class PreconditionIdentity
  {
  public:
    // Application of the preconditioner: we just copy the input vector (src)
    // into the output vector (dst).
    void
    vmult(TrilinosWrappers::MPI::BlockVector &      dst,
          const TrilinosWrappers::MPI::BlockVector &src) const
    {
      dst = src;
    }

  protected:
  };

  // Block-diagonal preconditioner.
  class PreconditionBlockDiagonal
  {
  public:
    // Initialize the preconditioner, given the velocity stiffness matrix, the
    // pressure mass matrix.
    void
    initialize(const TrilinosWrappers::SparseMatrix &velocity_stiffness_,
               const TrilinosWrappers::SparseMatrix &pressure_mass_)
    {
      velocity_stiffness = &velocity_stiffness_;
      pressure_mass      = &pressure_mass_;

      preconditioner_velocity.initialize(velocity_stiffness_);
      preconditioner_pressure.initialize(pressure_mass_);
    }

    // Application of the preconditioner.
    void
    vmult(TrilinosWrappers::MPI::BlockVector &      dst,
          const TrilinosWrappers::MPI::BlockVector &src) const
    {
      SolverControl                           solver_control_velocity(1000,
                                            1e-2 * src.block(0).l2_norm());
      SolverCG<TrilinosWrappers::MPI::Vector> solver_cg_velocity(
        solver_control_velocity);
      solver_cg_velocity.solve(*velocity_stiffness,
                               dst.block(0),
                               src.block(0),
                               preconditioner_velocity);

      SolverControl                           solver_control_pressure(1000,
                                            1e-2 * src.block(1).l2_norm());
      SolverCG<TrilinosWrappers::MPI::Vector> solver_cg_pressure(
        solver_control_pressure);
      solver_cg_pressure.solve(*pressure_mass,
                               dst.block(1),
                               src.block(1),
                               preconditioner_pressure);
    }

  protected:
    // Velocity stiffness matrix.
    const TrilinosWrappers::SparseMatrix *velocity_stiffness;

    // Preconditioner used for the velocity block.
    TrilinosWrappers::PreconditionILU preconditioner_velocity;

    // Pressure mass matrix.
    const TrilinosWrappers::SparseMatrix *pressure_mass;

    // Preconditioner used for the pressure block.
    TrilinosWrappers::PreconditionILU preconditioner_pressure;
  };

  // Block-triangular preconditioner.
  class PreconditionBlockTriangular
  {
  public:
    // Initialize the preconditioner, given the velocity stiffness matrix, the
    // pressure mass matrix.
    void
    initialize(const TrilinosWrappers::SparseMatrix &velocity_stiffness_,
               const TrilinosWrappers::SparseMatrix &pressure_mass_,
               const TrilinosWrappers::SparseMatrix &B_)
    {
      velocity_stiffness = &velocity_stiffness_;
      pressure_mass      = &pressure_mass_;
      B                  = &B_;

      preconditioner_velocity.initialize(velocity_stiffness_);
      preconditioner_pressure.initialize(pressure_mass_);
    }

    // Application of the preconditioner.
    void
    vmult(TrilinosWrappers::MPI::BlockVector &      dst,
          const TrilinosWrappers::MPI::BlockVector &src) const
    {
      SolverControl                           solver_control_velocity(1000,
                                            1e-2 * src.block(0).l2_norm());
      SolverCG<TrilinosWrappers::MPI::Vector> solver_cg_velocity(
        solver_control_velocity);
      solver_cg_velocity.solve(*velocity_stiffness,
                               dst.block(0),
                               src.block(0),
                               preconditioner_velocity);

      tmp.reinit(src.block(1));
      B->vmult(tmp, dst.block(0));
      tmp.sadd(-1.0, src.block(1));

      SolverControl                           solver_control_pressure(1000,
                                            1e-2 * src.block(1).l2_norm());
      SolverCG<TrilinosWrappers::MPI::Vector> solver_cg_pressure(
        solver_control_pressure);
      solver_cg_pressure.solve(*pressure_mass,
                               dst.block(1),
                               tmp,
                               preconditioner_pressure);
    }

  protected:
    // Velocity stiffness matrix.
    const TrilinosWrappers::SparseMatrix *velocity_stiffness;

    // Preconditioner used for the velocity block.
    TrilinosWrappers::PreconditionILU preconditioner_velocity;

    // Pressure mass matrix.
    const TrilinosWrappers::SparseMatrix *pressure_mass;

    // Preconditioner used for the pressure block.
    TrilinosWrappers::PreconditionILU preconditioner_pressure;

    // B matrix.
    const TrilinosWrappers::SparseMatrix *B;

    // Temporary vector.
    mutable TrilinosWrappers::MPI::Vector tmp;
  };

  // Constructor.
  Stokes(const unsigned int &N_,
         const unsigned int &degree_velocity_,
         const unsigned int &degree_pressure_)
    : mpi_size(Utilities::MPI::n_mpi_processes(MPI_COMM_WORLD))
    , mpi_rank(Utilities::MPI::this_mpi_process(MPI_COMM_WORLD))
    , pcout(std::cout, mpi_rank == 0)
    , degree_velocity(degree_velocity_)
    , degree_pressure(degree_pressure_)
    , mesh(MPI_COMM_WORLD)
  {}

  // Setup system.
  void
  setup();

  // Solve the problem using Newton's method.
  void
  solve_newton();

  // Output results.
  void
  output();

protected:
  // Assemble the tangent problem.
  void
  assemble_system();

  // Solve the tangent problem.
  void
  solve_system();

  // MPI parallel. /////////////////////////////////////////////////////////////

  // Number of MPI processes.
  const unsigned int mpi_size;

  // This MPI process.
  const unsigned int mpi_rank;

  // Parallel output stream.
  ConditionalOStream pcout;

  // Problem definition. ///////////////////////////////////////////////////////
=======
class StationaryNavierStokes
{
public:
  
  StationaryNavierStokes(const unsigned int degree)  : viscosity(1.0 / 7500.0)
                                                      , gamma(1.0)
                                                      , degree(degree)
                                                      , triangulation(Triangulation<dim>::maximum_smoothing)
                                                      , fe(FE_Q<dim>(degree + 1), dim, FE_Q<dim>(degree), 1)
                                                      , dof_handler(triangulation) {};
  void run(const unsigned int refinement);


protected:
  void compute_initial_guess(double step_size);

  double                               viscosity;
  double                               gamma;
  const unsigned int                   degree;
  std::vector<types::global_dof_index> dofs_per_block;

  Triangulation<dim> triangulation;
  FESystem<dim>      fe;
  DoFHandler<dim>    dof_handler;
>>>>>>> 038eb0f2

  AffineConstraints<double> zero_constraints;
  AffineConstraints<double> nonzero_constraints;

  BlockSparsityPattern      sparsity_pattern;
  BlockSparseMatrix<double> system_matrix;
  SparseMatrix<double>      pressure_mass_matrix;

  BlockVector<double> present_solution;
  BlockVector<double> newton_update;
  BlockVector<double> system_rhs;
  BlockVector<double> evaluation_point;


private:
  void setup_dofs();

  void initialize_system();

  void assemble(const bool initial_step, const bool assemble_matrix);

  void assemble_system(const bool initial_step);

  void assemble_rhs(const bool initial_step);

  void solve(const bool initial_step);

  void refine_mesh();

  void process_solution(unsigned int refinement);

  void output_results(const unsigned int refinement_cycle) const;

  void newton_iteration(const double       tolerance,
                        const unsigned int max_n_line_searches,
                        const unsigned int max_n_refinements,
                        const bool         is_initial_step,
                        const bool         output_result);


};

<<<<<<< HEAD
  // Jacobian matrix.
  TrilinosWrappers::BlockSparseMatrix jacobian_matrix;

  // Residual vector.
  TrilinosWrappers::MPI::BlockVector residual_vector;

  // Stokes System matrix.
  TrilinosWrappers::BlockSparseMatrix stokes_system_matrix;
=======
>>>>>>> 038eb0f2

class BoundaryValues : public Function<dim> {
public:
  BoundaryValues() : Function<dim>(dim + 1) {}
  virtual double value(const Point<dim> & p, const unsigned int component) const override{
    Assert(component < this->n_components, ExcIndexRange(component, 0, this->n_components));
    if (component == 0 && std::abs(p[dim - 1] - 1.0) < 1e-10)
      return 1.0;

    return 0;
  }
};
 

<<<<<<< HEAD
  // Right-hand side vector in the linear system.
  TrilinosWrappers::MPI::BlockVector stokes_system_rhs;

  // Solution increment (without ghost elements).
  TrilinosWrappers::MPI::BlockVector delta_owned;
=======
>>>>>>> 038eb0f2

template <class PreconditionerMp>
class BlockSchurPreconditioner : public Subscriptor {
  public:
    BlockSchurPreconditioner( double                           gamma,
                              double                           viscosity,
                              const BlockSparseMatrix<double> &S,
                              const SparseMatrix<double> &     P,
                              const PreconditionerMp &         Mppreconditioner);

    void vmult(BlockVector<double> &dst, const BlockVector<double> &src) const;

  private:
    const double                     gamma;
    const double                     viscosity;
    const BlockSparseMatrix<double> &stokes_matrix;
    const SparseMatrix<double> &     pressure_mass_matrix;
    const PreconditionerMp &         mp_preconditioner;
    SparseDirectUMFPACK              A_inverse;
};

<<<<<<< HEAD
  // System solution (including ghost elements).
  TrilinosWrappers::MPI::BlockVector solution;
};
=======

template <class PreconditionerMp>
BlockSchurPreconditioner<PreconditionerMp>::BlockSchurPreconditioner(
  double                           gamma,
  double                           viscosity,
  const BlockSparseMatrix<double> &S,
  const SparseMatrix<double> &     P,
  const PreconditionerMp &         Mppreconditioner)
  : gamma(gamma)
  , viscosity(viscosity)
  , stokes_matrix(S)
  , pressure_mass_matrix(P)
  , mp_preconditioner(Mppreconditioner) {
      A_inverse.initialize(stokes_matrix.block(0, 0));
  }

template <class PreconditionerMp>
void BlockSchurPreconditioner<PreconditionerMp>::vmult(
  BlockVector<double> &      dst,
  const BlockVector<double> &src) const {
    Vector<double> utmp(src.block(0));
    {
      SolverControl solver_control(1000, 1e-6 * src.block(1).l2_norm());
      SolverCG<Vector<double>> cg(solver_control);

      dst.block(1) = 0.0;
      cg.solve(pressure_mass_matrix,
                dst.block(1),
                src.block(1),
                mp_preconditioner);
      dst.block(1) *= -(viscosity + gamma);
    }

    {
      stokes_matrix.block(0, 1).vmult(utmp, dst.block(1));
      utmp *= -1.0;
      utmp += src.block(0);
    }
>>>>>>> 038eb0f2

    A_inverse.vmult(dst.block(0), utmp);
  }
#endif<|MERGE_RESOLUTION|>--- conflicted
+++ resolved
@@ -396,24 +396,7 @@
 #include <deal.II/fe/fe_q.h>
 #include <deal.II/fe/fe_system.h>
 #include <deal.II/fe/fe_values.h>
-<<<<<<< HEAD
-#include <deal.II/fe/fe_values_extractors.h>
-#include <deal.II/fe/mapping_fe.h>
-
-#include <deal.II/grid/grid_in.h>
-
-#include <deal.II/lac/solver_cg.h>
-#include <deal.II/lac/solver_gmres.h>
-#include <deal.II/lac/trilinos_block_sparse_matrix.h>
-#include <deal.II/lac/trilinos_parallel_block_vector.h>
-#include <deal.II/lac/trilinos_precondition.h>
-#include <deal.II/lac/trilinos_sparse_matrix.h>
-
-#include <deal.II/numerics/data_out.h>
-#include <deal.II/numerics/matrix_tools.h>
-=======
- 
->>>>>>> 038eb0f2
+ 
 #include <deal.II/numerics/vector_tools.h>
 #include <deal.II/numerics/matrix_tools.h>
 #include <deal.II/numerics/data_out.h>
@@ -430,265 +413,6 @@
 using namespace dealii;
 static constexpr unsigned int dim = 2;
 
-<<<<<<< HEAD
-// Class implementing a solver for the Stokes problem.
-class NavierrStokesSolver
-{
-public:
-  // Physical dimension (1D, 2D, 3D)
-  static constexpr unsigned int dim = 3;
-
-  // Function for the forcing term.
-  class ForcingTerm : public Function<dim>
-  {
-  public:
-    virtual void
-    vector_value(const Point<dim> & /*p*/,
-                 Vector<double> &values) const override
-    {
-      for (unsigned int i = 0; i < dim - 1; ++i)
-        values[i] = 0.0;
-
-      values[dim - 1] = -g;
-    }
-
-    virtual double
-    value(const Point<dim> & /*p*/,
-          const unsigned int component = 0) const override
-    {
-      if (component == dim - 1)
-        return -g;
-      else
-        return 0.0;
-    }
-
-  protected:
-    const double g = 0.0;
-  };
-
-  // Function for inlet velocity. This actually returns an object with four
-  // components (one for each velocity component, and one for the pressure), but
-  // then only the first three are really used (see the component mask when
-  // applying boundary conditions at the end of assembly). If we only return
-  // three components, however, we may get an error message due to this function
-  // being incompatible with the finite element space.
-  class InletVelocity : public Function<dim>
-  {
-  public:
-    InletVelocity()
-      : Function<dim>(dim + 1)
-    {}
-
-    virtual void
-    vector_value(const Point<dim> &p, Vector<double> &values) const override
-    {
-      values[0] = -alpha * p[1] * (2.0 - p[1]) * (1.0 - p[2]) * (2.0 - p[2]);
-
-      for (unsigned int i = 1; i < dim + 1; ++i)
-        values[i] = 0.0;
-    }
-
-    virtual double
-    value(const Point<dim> &p, const unsigned int component = 0) const override
-    {
-      if (component == 0)
-        return -alpha * p[1] * (2.0 - p[1]) * (1.0 - p[2]) * (2.0 - p[2]);
-      else
-        return 0.0;
-    }
-
-  protected:
-    const double alpha = 1.0;
-  };
-
-  // Since we're working with block matrices, we need to make our own
-  // preconditioner class. A preconditioner class can be any class that exposes
-  // a vmult method that applies the inverse of the preconditioner.
-
-  // Identity preconditioner.
-  class PreconditionIdentity
-  {
-  public:
-    // Application of the preconditioner: we just copy the input vector (src)
-    // into the output vector (dst).
-    void
-    vmult(TrilinosWrappers::MPI::BlockVector &      dst,
-          const TrilinosWrappers::MPI::BlockVector &src) const
-    {
-      dst = src;
-    }
-
-  protected:
-  };
-
-  // Block-diagonal preconditioner.
-  class PreconditionBlockDiagonal
-  {
-  public:
-    // Initialize the preconditioner, given the velocity stiffness matrix, the
-    // pressure mass matrix.
-    void
-    initialize(const TrilinosWrappers::SparseMatrix &velocity_stiffness_,
-               const TrilinosWrappers::SparseMatrix &pressure_mass_)
-    {
-      velocity_stiffness = &velocity_stiffness_;
-      pressure_mass      = &pressure_mass_;
-
-      preconditioner_velocity.initialize(velocity_stiffness_);
-      preconditioner_pressure.initialize(pressure_mass_);
-    }
-
-    // Application of the preconditioner.
-    void
-    vmult(TrilinosWrappers::MPI::BlockVector &      dst,
-          const TrilinosWrappers::MPI::BlockVector &src) const
-    {
-      SolverControl                           solver_control_velocity(1000,
-                                            1e-2 * src.block(0).l2_norm());
-      SolverCG<TrilinosWrappers::MPI::Vector> solver_cg_velocity(
-        solver_control_velocity);
-      solver_cg_velocity.solve(*velocity_stiffness,
-                               dst.block(0),
-                               src.block(0),
-                               preconditioner_velocity);
-
-      SolverControl                           solver_control_pressure(1000,
-                                            1e-2 * src.block(1).l2_norm());
-      SolverCG<TrilinosWrappers::MPI::Vector> solver_cg_pressure(
-        solver_control_pressure);
-      solver_cg_pressure.solve(*pressure_mass,
-                               dst.block(1),
-                               src.block(1),
-                               preconditioner_pressure);
-    }
-
-  protected:
-    // Velocity stiffness matrix.
-    const TrilinosWrappers::SparseMatrix *velocity_stiffness;
-
-    // Preconditioner used for the velocity block.
-    TrilinosWrappers::PreconditionILU preconditioner_velocity;
-
-    // Pressure mass matrix.
-    const TrilinosWrappers::SparseMatrix *pressure_mass;
-
-    // Preconditioner used for the pressure block.
-    TrilinosWrappers::PreconditionILU preconditioner_pressure;
-  };
-
-  // Block-triangular preconditioner.
-  class PreconditionBlockTriangular
-  {
-  public:
-    // Initialize the preconditioner, given the velocity stiffness matrix, the
-    // pressure mass matrix.
-    void
-    initialize(const TrilinosWrappers::SparseMatrix &velocity_stiffness_,
-               const TrilinosWrappers::SparseMatrix &pressure_mass_,
-               const TrilinosWrappers::SparseMatrix &B_)
-    {
-      velocity_stiffness = &velocity_stiffness_;
-      pressure_mass      = &pressure_mass_;
-      B                  = &B_;
-
-      preconditioner_velocity.initialize(velocity_stiffness_);
-      preconditioner_pressure.initialize(pressure_mass_);
-    }
-
-    // Application of the preconditioner.
-    void
-    vmult(TrilinosWrappers::MPI::BlockVector &      dst,
-          const TrilinosWrappers::MPI::BlockVector &src) const
-    {
-      SolverControl                           solver_control_velocity(1000,
-                                            1e-2 * src.block(0).l2_norm());
-      SolverCG<TrilinosWrappers::MPI::Vector> solver_cg_velocity(
-        solver_control_velocity);
-      solver_cg_velocity.solve(*velocity_stiffness,
-                               dst.block(0),
-                               src.block(0),
-                               preconditioner_velocity);
-
-      tmp.reinit(src.block(1));
-      B->vmult(tmp, dst.block(0));
-      tmp.sadd(-1.0, src.block(1));
-
-      SolverControl                           solver_control_pressure(1000,
-                                            1e-2 * src.block(1).l2_norm());
-      SolverCG<TrilinosWrappers::MPI::Vector> solver_cg_pressure(
-        solver_control_pressure);
-      solver_cg_pressure.solve(*pressure_mass,
-                               dst.block(1),
-                               tmp,
-                               preconditioner_pressure);
-    }
-
-  protected:
-    // Velocity stiffness matrix.
-    const TrilinosWrappers::SparseMatrix *velocity_stiffness;
-
-    // Preconditioner used for the velocity block.
-    TrilinosWrappers::PreconditionILU preconditioner_velocity;
-
-    // Pressure mass matrix.
-    const TrilinosWrappers::SparseMatrix *pressure_mass;
-
-    // Preconditioner used for the pressure block.
-    TrilinosWrappers::PreconditionILU preconditioner_pressure;
-
-    // B matrix.
-    const TrilinosWrappers::SparseMatrix *B;
-
-    // Temporary vector.
-    mutable TrilinosWrappers::MPI::Vector tmp;
-  };
-
-  // Constructor.
-  Stokes(const unsigned int &N_,
-         const unsigned int &degree_velocity_,
-         const unsigned int &degree_pressure_)
-    : mpi_size(Utilities::MPI::n_mpi_processes(MPI_COMM_WORLD))
-    , mpi_rank(Utilities::MPI::this_mpi_process(MPI_COMM_WORLD))
-    , pcout(std::cout, mpi_rank == 0)
-    , degree_velocity(degree_velocity_)
-    , degree_pressure(degree_pressure_)
-    , mesh(MPI_COMM_WORLD)
-  {}
-
-  // Setup system.
-  void
-  setup();
-
-  // Solve the problem using Newton's method.
-  void
-  solve_newton();
-
-  // Output results.
-  void
-  output();
-
-protected:
-  // Assemble the tangent problem.
-  void
-  assemble_system();
-
-  // Solve the tangent problem.
-  void
-  solve_system();
-
-  // MPI parallel. /////////////////////////////////////////////////////////////
-
-  // Number of MPI processes.
-  const unsigned int mpi_size;
-
-  // This MPI process.
-  const unsigned int mpi_rank;
-
-  // Parallel output stream.
-  ConditionalOStream pcout;
-
-  // Problem definition. ///////////////////////////////////////////////////////
-=======
 class StationaryNavierStokes
 {
 public:
@@ -713,7 +437,6 @@
   Triangulation<dim> triangulation;
   FESystem<dim>      fe;
   DoFHandler<dim>    dof_handler;
->>>>>>> 038eb0f2
 
   AffineConstraints<double> zero_constraints;
   AffineConstraints<double> nonzero_constraints;
@@ -756,17 +479,6 @@
 
 };
 
-<<<<<<< HEAD
-  // Jacobian matrix.
-  TrilinosWrappers::BlockSparseMatrix jacobian_matrix;
-
-  // Residual vector.
-  TrilinosWrappers::MPI::BlockVector residual_vector;
-
-  // Stokes System matrix.
-  TrilinosWrappers::BlockSparseMatrix stokes_system_matrix;
-=======
->>>>>>> 038eb0f2
 
 class BoundaryValues : public Function<dim> {
 public:
@@ -781,14 +493,6 @@
 };
  
 
-<<<<<<< HEAD
-  // Right-hand side vector in the linear system.
-  TrilinosWrappers::MPI::BlockVector stokes_system_rhs;
-
-  // Solution increment (without ghost elements).
-  TrilinosWrappers::MPI::BlockVector delta_owned;
-=======
->>>>>>> 038eb0f2
 
 template <class PreconditionerMp>
 class BlockSchurPreconditioner : public Subscriptor {
@@ -810,11 +514,6 @@
     SparseDirectUMFPACK              A_inverse;
 };
 
-<<<<<<< HEAD
-  // System solution (including ghost elements).
-  TrilinosWrappers::MPI::BlockVector solution;
-};
-=======
 
 template <class PreconditionerMp>
 BlockSchurPreconditioner<PreconditionerMp>::BlockSchurPreconditioner(
@@ -853,7 +552,6 @@
       utmp *= -1.0;
       utmp += src.block(0);
     }
->>>>>>> 038eb0f2
 
     A_inverse.vmult(dst.block(0), utmp);
   }
